package main

<<<<<<< HEAD
const Version = "0.1.1"
=======
const Version = "0.1.0"
>>>>>>> 99c2e3d5
<|MERGE_RESOLUTION|>--- conflicted
+++ resolved
@@ -1,7 +1,3 @@
 package main
 
-<<<<<<< HEAD
 const Version = "0.1.1"
-=======
-const Version = "0.1.0"
->>>>>>> 99c2e3d5
