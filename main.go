--- conflicted
+++ resolved
@@ -222,11 +222,7 @@
 		return
 	}
 
-<<<<<<< HEAD
 	device := device.NewDevice(tdev, conn.NewExtBindKCP(), logger)
-=======
-	device := device.NewDevice(tdev, conn.NewDefaultBindKCP(), logger)
->>>>>>> fdc6f07d
 
 	logger.Verbosef("Device started")
 
